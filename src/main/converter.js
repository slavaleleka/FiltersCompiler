/* eslint-disable global-require */
module.exports = (() => {
    const logger = require('./utils/log.js');
    const RuleMasks = require('./rule/rule-masks.js');

    const CSS_RULE_REPLACE_PATTERN = /(.*):style\((.*)\)/g;

    const FIRST_PARTY_REGEX = /([$,])first-party/i;
    const FIRST_PARTY_REPLACEMENT = '$1~third-party';

    const XHR_REGEX = /([$,])xhr/i;
    const XHR_REPLACEMENT = '$1xmlhttprequest';

    const CSS_REGEX = /([$,])css/i;
    const CSS_REPLACEMENT = '$1stylesheet';

    const FRAME_REGEX = /([$,])frame/i;
    const FRAME_REPLACEMENT = '$1subdocument';

    const SCRIPT_HAS_TEXT_REGEX = /(##\^script:(has-text|contains))\((?!\/.+\/\))/i;
    const SCRIPT_HAS_TEXT_REPLACEMENT = '$$$$script[tag-content="';

    const THIRD_PARTY_1P_3P_REGEX = /\$[^#]?(.*,)?(1p|3p)/;
    const THIRD_PARTY_1P = '1p';
    const THIRD_PARTY_1P_REPLACEMENT = '~third-party';
    const THIRD_PARTY_3P = '3p';
    const THIRD_PARTY_3P_REPLACEMENT = 'third-party';

    const scriptlets = require('scriptlets');
    const { redirects } = scriptlets;

    const GHIDE_REGEX = /(.+[^#]\$.*)(ghide)($|,.+)/i;
    const GENERICHIDE = 'generichide';
    const EHIDE_REGEX = /(.+[^#]\$.*)(ehide)($|,.+)/i;
    const ELEMHIDE = 'elemhide';

    /**
     * Excludes rule
     * @param {string} rule
     * @param {array} excluded
     * @param {string} message
     */
    const excludeRule = (rule, excluded, message) => {
        if (excluded) {
            excluded.push(`! ${message}`);
            excluded.push(rule);
        }
    };

    /**
     * Executes rule css conversion
     *
     * @param rule
     * @param parts
     * @param ruleMark
     * @param excluded
     */
    const executeConversion = function (rule, parts, ruleMark, excluded) {
        let result = rule;
        const domain = parts[0];

        if (domain) {
            const rulePart = parts[1];
            if (rulePart.match(CSS_RULE_REPLACE_PATTERN)) {
                const groups = CSS_RULE_REPLACE_PATTERN.exec(rulePart);
                if (groups.length !== 3) {
                    logger.warn(`Cannot convert ${rule}`);
                } else {
                    result = domain + ruleMark;
                    result += `${groups[1]} { ${groups[2]} }`;

                    const message = `Rule "${rule}" converted to: ${result}`;
                    logger.log(message);
                    excludeRule(rule, excluded, message);
                }
            }
        }

        return result;
    };


    /**
     * Converts CSS injection
     * example.com##h1:style(background-color: blue !important)
     * into
     * example.com#$#h1 { background-color: blue !important }
     * <p>
     * OR (for exceptions):
     * example.com#@#h1:style(background-color: blue !important)
     * into
     * example.com#@$#h1 { background-color: blue !important }
     *
     * @param {string} rule
     * @param {array} excluded
     * @return {string} convertedRule
     */
    const convertCssInjection = (rule, excluded) => {
        if (rule.includes(':style')) {
            let parts;
            let result;
            if (rule.includes(RuleMasks.MASK_CSS_EXTENDED_CSS_RULE)) {
                parts = rule.split(RuleMasks.MASK_CSS_EXTENDED_CSS_RULE, 2);
                result = executeConversion(
                    rule,
                    parts,
                    RuleMasks.MASK_CSS_INJECT_EXTENDED_CSS_RULE,
                    excluded
                );
            } else if (rule.includes(RuleMasks.MASK_CSS_EXCEPTION_EXTENDED_CSS_RULE)) {
                parts = rule.split(RuleMasks.MASK_CSS_EXCEPTION_EXTENDED_CSS_RULE, 2);
                result = executeConversion(
                    rule, parts,
                    RuleMasks.MASK_CSS_EXCEPTION_INJECT_EXTENDED_CSS_RULE,
                    excluded
                );
            } else if (rule.includes(RuleMasks.MASK_ELEMENT_HIDING)) {
                parts = rule.split(RuleMasks.MASK_ELEMENT_HIDING, 2);
                result = executeConversion(rule, parts, RuleMasks.MASK_CSS, excluded);
            } else if (rule.includes(RuleMasks.MASK_ELEMENT_HIDING_EXCEPTION)) {
                parts = rule.split(RuleMasks.MASK_ELEMENT_HIDING_EXCEPTION, 2);
                result = executeConversion(rule, parts, RuleMasks.MASK_CSS_EXCEPTION, excluded);
            }
            return result;
        }
        return rule;
    };

    /**
     * Replaces the following options:
     * $first-party -> $~third-party
     * $xhr -> $xmlhttprequest
     * $css -> $stylesheet
     * $frame -> $subdocument
     * $1p -> $~third-party
     * $3p -> $third-party
     * ghide -> generichide
     * ehide -> elemhide
     *
     * @param {string} rule
     * @return {string} convertedRule
     */
    const replaceOptions = (rule) => {
        if (!rule.startsWith(RuleMasks.MASK_COMMENT)
            && (FIRST_PARTY_REGEX.test(rule)
            || XHR_REGEX.test(rule)
            || CSS_REGEX.test(rule)
            || FRAME_REGEX.test(rule)
            || THIRD_PARTY_1P_3P_REGEX.test(rule)
            || GHIDE_REGEX.test(rule)
            || EHIDE_REGEX.test(rule))) {
            const result = rule
                .replace(FIRST_PARTY_REGEX, FIRST_PARTY_REPLACEMENT)
                .replace(XHR_REGEX, XHR_REPLACEMENT)
                .replace(CSS_REGEX, CSS_REPLACEMENT)
                .replace(FRAME_REGEX, FRAME_REPLACEMENT)
                .replace(THIRD_PARTY_1P, THIRD_PARTY_1P_REPLACEMENT)
                .replace(THIRD_PARTY_3P, THIRD_PARTY_3P_REPLACEMENT)
                .replace(GHIDE_REGEX, `$1${GENERICHIDE}$3`)
                .replace(EHIDE_REGEX, `$1${ELEMHIDE}$3`);
            logger.log(`Rule "${rule}" converted to: ${result}`);
            return result;
        }
        return rule;
    };

    /**
     * Converts ##^script:has-text and ##^script:contains to $$script[tag-content="..."][max-length="262144"]
     * @param {string} rule
     * @return {string} convertedRule
     */
    const convertScriptHasTextToScriptTagContent = (rule) => {
        if (!rule.startsWith(RuleMasks.MASK_COMMENT) && SCRIPT_HAS_TEXT_REGEX.test(rule)) {
            const result = `${
                rule.replace(SCRIPT_HAS_TEXT_REGEX, SCRIPT_HAS_TEXT_REPLACEMENT)
                    .slice(0, -1)
            }"][max-length="262144"]`;
            logger.log(`Rule "${rule}" converted to: ${result}`);
            return result;
        }
        return rule;
    };

    /**
     * Converts UBO and ABP redirect rules to AdGuard redirect rules
     * @param {string} rule
     * @param {array} excluded
     * @return {string} convertedRule
     */
    const convertUboAndAbpRedirectsToAdg = (rule, excluded) => {
<<<<<<< HEAD
        if (!rule.startsWith(RuleMasks.MASK_COMMENT) &&
            (redirects.isUboRedirectCompatibleWithAdg(rule) || redirects.isAbpRedirectCompatibleWithAdg(rule))) {
=======
        if (!rule.startsWith(RuleMasks.MASK_COMMENT)
            && (redirects.isValidUboRedirectRule(rule) || redirects.isValidAbpRedirectRule(rule))) {
>>>>>>> e2249aef
            const result = redirects.convertRedirectToAdg(rule);
            if (!result) {
                const message = `Unable to convert redirect rule to AdGuard syntax: ${rule}`;
                logger.error(message);
                excludeRule(rule, excluded, message);
            } else {
                logger.log(`Rule "${rule}" converted to: ${result}`);
                return result;
            }
        }
        return rule;
    };

    /**
     * Converts UBO and ABP scriptlets to AdGuard scriptlets
     * @param {string} rule
     * @param {array} excluded
     * @return {string|array|undefined} convertedRule
     */
    const convertUboAndAbpScriptletsToAdg = (rule, excluded) => {
        if (!rule.startsWith(RuleMasks.MASK_COMMENT)
            && (scriptlets.isUboScriptletRule(rule) || scriptlets.isAbpSnippetRule(rule))) {
            const result = scriptlets.convertScriptletToAdg(rule);
            if (!result) {
                const message = `Unable to convert scriptlet to AdGuard syntax: ${rule}`;
                logger.error(message);
                excludeRule(rule, excluded, message);
            } else {
                logger.log(`Rule "${rule}" converted to: ${result}`);
                return result;
            }
        }
        return rule;
    };

    /**
     * Converts ubo syntax comments (rules starting with #)
     * Note: It's not possible to detect 100% cause rules starting with ## are valid elemhide rules
     * https://github.com/AdguardTeam/FiltersCompiler/issues/54
     *
     * @param rule
     * @return {string}
     */
    const convertUboComments = (rule) => {
        if (rule.startsWith('# ') || rule.startsWith('####')) {
            const result = `! ${rule}`;
            logger.log(`Rule "${rule}" converted to: ${result}`);
            return result;
        }

        return rule;
    };

    /**
     * Converts rules to AdGuard syntax
     * @param {array} rulesList
     * @param {array} excluded
     * @return {array} result
     */
    const convertRulesToAdgSyntax = function (rulesList, excluded) {
<<<<<<< HEAD
        if (!rulesList) {
            return [];
        }

        let result = [];
=======
        const result = [];
>>>>>>> e2249aef

        // eslint-disable-next-line no-restricted-syntax
        for (let rule of rulesList) {
            rule = convertUboComments(rule);
            rule = convertCssInjection(rule, excluded);
            rule = replaceOptions(rule);
            rule = convertScriptHasTextToScriptTagContent(rule);
            rule = convertUboAndAbpRedirectsToAdg(rule, excluded);

            const scriptletRule = convertUboAndAbpScriptletsToAdg(rule, excluded);
            if (scriptletRule) {
                if (scriptletRule instanceof Array) {
                    result.push(...scriptletRule);
                    continue;
                } else {
                    result.push(scriptletRule);
                    continue;
                }
            }

            result.push(rule);
        }

        return result;
    };

    /**
     * Converts AdGuard rules to uBlock syntax
     * @param {array} rules
     * @param {string} ruleType
     * @param {function} validateMethod
     * @param {function} convertMethod
     * @return {array} modified rules
     */
    const convertToUbo = (rules, ruleType, validateMethod, convertMethod) => {
        const modified = [];
        rules.forEach((rule) => {
            if (validateMethod(rule)) {
                try {
                    const convertedRule = convertMethod(rule);
                    logger.log(`AdGuard ${ruleType} ${rule} converted to uBlock: ${convertedRule}`);
                    modified.push(convertedRule);
                } catch (error) {
                    logger.error(`Cannot convert AdGuard ${ruleType} to uBlock: ${rule}\n${error}`);
                }
            } else {
                modified.push(rule);
            }
        });
        return modified;
    };

    /**
     * Convert AdGuard scriptlets to uBlock
     * @param {array} rules
     * @return {array} modified rules
     */
    const convertAdgScriptletsToUbo = (rules) => {
        if (!rules) {
            return [];
        }
        return convertToUbo(
            rules,
            'scriptlet',
            scriptlets.isAdgScriptletRule,
            scriptlets.convertAdgToUbo
        );
    };

    /**
     * Converts AdGuard redirect rules to uBlock
     * @param {array} rules
     * @return {array} modified rules
     */
    const convertAdgRedirectsToUbo = (rules) => {
        if (!rules) {
            return [];
        }
        return convertToUbo(
            rules,
            'redirect',
            redirects.isAdgRedirectCompatibleWithUbo,
            redirects.convertAdgRedirectToUbo
        );
    };


    return {
        convertRulesToAdgSyntax,
        convertAdgScriptletsToUbo,
        convertAdgRedirectsToUbo,
    };
})();<|MERGE_RESOLUTION|>--- conflicted
+++ resolved
@@ -188,13 +188,8 @@
      * @return {string} convertedRule
      */
     const convertUboAndAbpRedirectsToAdg = (rule, excluded) => {
-<<<<<<< HEAD
-        if (!rule.startsWith(RuleMasks.MASK_COMMENT) &&
-            (redirects.isUboRedirectCompatibleWithAdg(rule) || redirects.isAbpRedirectCompatibleWithAdg(rule))) {
-=======
         if (!rule.startsWith(RuleMasks.MASK_COMMENT)
-            && (redirects.isValidUboRedirectRule(rule) || redirects.isValidAbpRedirectRule(rule))) {
->>>>>>> e2249aef
+            && (redirects.isUboRedirectCompatibleWithAdg(rule) || redirects.isAbpRedirectCompatibleWithAdg(rule))) {
             const result = redirects.convertRedirectToAdg(rule);
             if (!result) {
                 const message = `Unable to convert redirect rule to AdGuard syntax: ${rule}`;
@@ -255,15 +250,11 @@
      * @return {array} result
      */
     const convertRulesToAdgSyntax = function (rulesList, excluded) {
-<<<<<<< HEAD
         if (!rulesList) {
             return [];
         }
 
-        let result = [];
-=======
         const result = [];
->>>>>>> e2249aef
 
         // eslint-disable-next-line no-restricted-syntax
         for (let rule of rulesList) {
