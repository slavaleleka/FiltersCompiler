/* eslint-disable global-require */
module.exports = (function () {
    /**
     * @typedef {Object} fs
     * @property {function} readFileSync
     */
    const fs = require('fs');

    const logger = require('./utils/log.js');
    const ruleParser = require('./rule/rule-parser.js');
    const RuleTypes = require('./rule/rule-types.js');
    const RuleMasks = require('./rule/rule-masks.js');
    const Rule = require('./rule/rule.js');
    const extendedCssValidator = require('./utils/extended-css-validator.js');
    const scriptlets = require('scriptlets');
    const { redirects } = scriptlets;

    const ESCAPE_CHARACTER_REGEX = /{.*\\.*}/;

    const VALID_OPTIONS = [
        // Basic modifiers
        'domain', '~domain',
        'third-party', '~third-party',
        'popup', '~popup',
        'match-case', '~match-case',
        // Special behaviour modifiers
        'csp',
        'webrtc',
        'websocket', '~websocket',
        // Content type modifiers
        'image', '~image',
        'stylesheet', '~stylesheet',
        'script', '~script',
        'object', '~object',
        'object-subrequest', '~object-subrequest',
        'font', '~font',
        'media', '~media',
        'subdocument', '~subdocument',
        'xmlhttprequest', '~xmlhttprequest',
        'other', '~other',
        'all', '~all',
        // Exception rules modifiers
        'elemhide',
        'content',
        'jsinject',
        'urlblock',
        'document', '~document',
        'stealth',
        'cookie',
        'generichide',
        'genericblock',
        'important',
        'empty',
        'mp4',
        'extension', '~extension',
        'network',
        'replace',
        'protobuf',
        'collapse', '~collapse',
        'app',
        'badfilter',
        // uBlock extension has redirect options
        // https://github.com/AdguardTeam/FiltersCompiler/issues/23
        'redirect',
        // https://github.com/AdguardTeam/FiltersCompiler/issues/53
        'rewrite',
    ];

    /**
     * Push rule with warning message to excluded
     * @param {array} excluded
     * @param {string} warning
     * @param {string} rule
     */
    const excludeRule = (excluded, warning, rule) => {
        if (excluded) {
            excluded.push(warning);
            excluded.push(rule);
        }
    };

    let domainsBlacklist = [];

    /**
     * Initializes validator
     *
     * @param domainBlacklistFile
     */
    const init = function (domainBlacklistFile) {
        try {
            const s = fs.readFileSync(domainBlacklistFile, { encoding: 'utf-8' });
            if (s) {
                domainsBlacklist = s.split('\n');
            } else {
                domainsBlacklist = [];
            }
        } catch (e) {
            domainsBlacklist = [];
        }
    };

    /**
     * Filters blacklisted domains
     *
     * @param domains
     * @param rule
     * @param excluded
     * @returns boolean
     */
    const removeBlacklistedDomains = function (domains, rule, excluded) {
        if (domainsBlacklist.length === 0) {
            return domains;
        }

        return domains.filter((d) => {
            if (domainsBlacklist.indexOf(d) >= 0) {
                logger.error(`Blacklisted domain: ${d}`);
                excludeRule(excluded, `! ${d} is blacklisted: `, rule);
                return false;
            }

            return true;
        });
    };

    /**
     * Validates list of rules with black list of domains
     * returns modified list of rules without blacklisted domain options
     */
    const blacklistDomains = function (list, excluded) {
        const result = [];

        list.forEach((line) => {
            let corrected = line;
            const rule = ruleParser.parseRule(line);

            if (rule.ruleType === RuleTypes.UrlBlocking) {
                const { modifiers } = rule;
                if (modifiers.domain) {
                    const validated = removeBlacklistedDomains(modifiers.domain, line, excluded);
                    if (validated.length === 0) {
                        logger.error(`All domains are blacklisted for rule: ${line}`);
                        excludeRule(excluded, '! All domains are blacklisted for rule:', line);
                        return;
                    }

                    modifiers.domain = validated;

                    corrected = rule.buildNewModifiers(modifiers);
                    if (rule.whiteList) {
                        corrected = RuleMasks.MASK_WHITE_LIST + corrected;
                    }
                }
            } else if (rule.ruleType === RuleTypes.ElementHiding || rule.ruleType === RuleTypes.Css
                || rule.ruleType === RuleTypes.Content || rule.ruleType === RuleTypes.Script) {
                if (rule.domains) {
                    const validated = removeBlacklistedDomains(rule.domains, line, excluded);
                    if (validated.length === 0) {
                        logger.error(`All domains are blacklisted for rule: ${line}`);
                        excludeRule(excluded, '! All domains are blacklisted for rule:', line);
                        return;
                    }

                    corrected = Rule.buildNewLeadingDomainsRuleText(rule.contentPart, validated, rule.mask);
                }
            }

            result.push(corrected);
        });

        return result;
    };

    /**
     * Validates option name
     *
     * @param option
     * @returns {boolean}
     */
    const validateOptionName = function (option) {
        option = option.trim();
        return VALID_OPTIONS.indexOf(option) >= 0;
    };

    /**
     * Checks if the rule is not less then 3 characters
     *
     * @param {string} rule
     * @param {array} excluded
     * @returns {boolean}
     */
    const isShortRule = (rule, excluded) => {
        if (rule && !rule.startsWith(RuleMasks.MASK_COMMENT) && rule.length <= 3) {
            logger.error(`Invalid rule: ${rule} The rule is too short.`);
            excludeRule(excluded, '! The rule is too short:', rule);
            return true;
        }
        return false;
    };

    /**
     * Validates scriptlet
     *
     * @param {object} rule
     * @param {array} excluded
     * @returns {boolean}
     */
    const isValidScriptlet = (rule, excluded) => {
        if (scriptlets.isAdgScriptletRule(rule.ruleText)) {
            try {
                const validateScriptlet = scriptlets.isValidScriptletRule(rule.ruleText);
                if (!validateScriptlet) {
                    excludeRule(excluded, '! Invalid scriptlet:', rule.ruleText);
                    return false;
                }
            } catch (error) {
                excludeRule(excluded, '! Invalid scriptlet:', rule.ruleText);
                logger.error(`Invalid scriptlet: ${rule.ruleText}. Error: ${error.message}`);
                return false;
            }
        }
        return true;
    };

    /**
     * Validates redirect rule
     *
     * @param {object} rule
     * @param {array} excluded
     * @returns {boolean}
     */
    const isValidRedirectRule = (rule, excluded) => {
        if (redirects.isAdgRedirectRule(rule.ruleText)) {
            try {
                const validateRedirect = redirects.isValidAdgRedirectRule(rule.ruleText);
                if (!validateRedirect) {
                    excludeRule(excluded, '! Invalid redirect rule:', rule.ruleText);
                    return false;
                }
            } catch (error) {
                excludeRule(excluded, '! Invalid redirect rule:', rule.ruleText);
                logger.error(`Invalid redirect rule: ${rule.ruleText}. Error: ${error.message}`);
                return false;
            }
        }
        return true;
    };

    /**
     * Checks if 'rewrite' modifier has 'abp-resource:' value
     *
     * @param {string} option
     * @param {object} modifiers
     * @returns {boolean}
     */
    const validateRewriteOption = (option, modifiers) => {
        if (option !== 'rewrite') {
            return true;
        }
        const modifierOptions = modifiers[option];
        if (!modifierOptions || modifierOptions.length === 0) {
            return false;
        }
        return modifierOptions[0].startsWith('abp-resource:');
    };

    /**
     * Validates element hiding rule
     *
     * @param {string} ruleString
     * @param {object} rule
     * @param {array} excluded
     * @returns {boolean}
     */
    const isValidElementHidingRule = (ruleString, rule, excluded) => {
        if (rule.ruleType === RuleTypes.ElementHiding) {
            if (ruleString.startsWith('||')) {
                logger.error(`|| are unnecessary for element hiding rule: ${ruleString}`);
                excludeRule(excluded, '! || are unnecessary for element hiding rule:', rule.ruleText);
                return false;
            }

            if (!extendedCssValidator.validateCssSelector(rule.contentPart)) {
                logger.error(`Invalid selector: ${ruleString}`);
                excludeRule(excluded, '! Invalid selector:', rule.ruleText);
                return false;
            }
        }
        return true;
    };

    /**
     * Validates url blocking rule
     *
     * @param {string} ruleString
     * @param {object} rule
     * @param {array} excluded
     * @returns {boolean}
     */
    const isValidUrlBlockingRule = (ruleString, rule, excluded) => {
        if (rule.ruleType === RuleTypes.UrlBlocking) {
            // TODO: There is no way to separate content rules from incorrect $$ options separator
            // if (s.includes('$$')) {
            //     logger.error(`Invalid rule: ${s} - two option separators.`);
            //     return false;
            // }

            const { modifiers } = rule;

            // eslint-disable-next-line guard-for-in,no-restricted-syntax
            for (const name in modifiers) {
                if (!validateOptionName(name) || !validateRewriteOption(name, modifiers)) {
                    logger.error(`Invalid rule: ${ruleString} option: ${name}`);
                    excludeRule(excluded, '! Invalid rule options:', rule.ruleText);
                    return false;
                }

                if (name === 'domain' || name === '~domain') {
                    if (rule.modifiers[name].filter((x) => x === '').length > 0) {
                        logger.error(`Invalid rule: ${ruleString} incorrect option value: ${rule.modifiers[name]}`);
                        excludeRule(excluded, '! Invalid rule options:', rule.ruleText);
                        return false;
                    }
                }
            }
        }
        return true;
    };

    /**
     * Validates css rule
     *
     * @param {string} ruleString
     * @param {object} rule
     * @param {array} excluded
     * @returns {boolean}
     */
    const isValidCssRule = (ruleString, rule, excluded) => {
        if (rule.ruleType === RuleTypes.Css) {
            if ((rule.contentPart && rule.contentPart.toLowerCase().indexOf('url(') >= 0)
                || ESCAPE_CHARACTER_REGEX.test(rule.contentPart)) {
                logger.error(`Invalid rule: ${ruleString} incorrect style: ${rule.contentPart}`);
                excludeRule(excluded, '! Incorrect style:', rule.ruleText);
                return false;
            }
        }
        return true;
    };

    /**
     * Checks if the rule is comment
     *
     * @param {object} rule
     * @returns {boolean}
     */
    const isComment = (rule) => rule.ruleType === RuleTypes.Comment;

    /**
     * Validates list of rules
     *
     * @param list
     * @param excluded
     * @returns {Array}
     */
    const validate = function (list, excluded) {
<<<<<<< HEAD
        if (!list) {
            return [];
        }

=======
>>>>>>> e2249aef
        return list.filter((s) => {
            const rule = ruleParser.parseRule(s);

            if (isComment(rule)) {
                return true;
            }

            if (isShortRule(s, excluded)
                || !isValidElementHidingRule(s, rule, excluded)
                || !isValidUrlBlockingRule(s, rule, excluded)
                || !isValidCssRule(s, rule, excluded)
                || !isValidScriptlet(rule, excluded)
                || !isValidRedirectRule(rule, excluded)) {
                return false;
            }

            // TODO: Check js rules validation

            return true;
        });
    };

    return {
        init,
        validate,
        blacklistDomains,
    };
}());<|MERGE_RESOLUTION|>--- conflicted
+++ resolved
@@ -363,13 +363,10 @@
      * @returns {Array}
      */
     const validate = function (list, excluded) {
-<<<<<<< HEAD
         if (!list) {
             return [];
         }
 
-=======
->>>>>>> e2249aef
         return list.filter((s) => {
             const rule = ruleParser.parseRule(s);
 
