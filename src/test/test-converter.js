/* globals require, QUnit */

QUnit.test("Test converter", (assert) => {
    'use strict';

    const converter = require('../main/converter.js');

    let c = converter.convert(['example.com']);
    assert.equal(c[0], 'example.com');

    c = converter.convert(['example.com##h1:style(background-color: blue !important)']);
    assert.equal(c[0], 'example.com#$#h1 { background-color: blue !important }');

    c = converter.convert(['example.com#@#h1:style(background-color: blue !important)']);
    assert.equal(c[0], 'example.com#@$#h1 { background-color: blue !important }');

    c = converter.convert(['apkmirror.com##body .google-ad-leaderboard-smaller:style(position: absolute!important; left: -4000px!important; display:block!important;)']);
    assert.equal(c[0], 'apkmirror.com#$#body .google-ad-leaderboard-smaller { position: absolute!important; left: -4000px!important; display:block!important; }');

    c = converter.convert(['apkmirror.com##body .google-ad-square-sidebar:style(position: absolute!important; left: -4000px!important; display:block!important;)']);
    assert.equal(c[0], 'apkmirror.com#$#body .google-ad-square-sidebar { position: absolute!important; left: -4000px!important; display:block!important; }');

    c = converter.convert(['benchmark.pl###bannerDBB:style(height: 10px !important;)']);
    assert.equal(c[0], 'benchmark.pl#$##bannerDBB { height: 10px !important; }');

    // https://github.com/AdguardTeam/FiltersCompiler/issues/24
    c = converter.convert(['720hd.club#?##all:style(margin-top: 0 !important)']);
    assert.equal(c[0], '720hd.club#$?##all { margin-top: 0 !important }');

    c = converter.convert(['720hd.club#@?##all:style(margin-top: 0 !important)']);
    assert.equal(c[0], '720hd.club#@$?##all { margin-top: 0 !important }');
});

QUnit.test('Test first-party replaced by ~third-party', (assert) => {
    const converter = require('../main/converter');
    let actual = converter.convert(['||www.ynet.co.il^$important,websocket,first-party']);
    let expected = '||www.ynet.co.il^$important,websocket,~third-party';
    assert.equal(actual, expected);

    actual = converter.convert(['||zive.cz^*+$script,first-party']);
    expected = '||zive.cz^*+$script,~third-party';
    assert.equal(actual, expected);

    actual = converter.convert(['||zive.cz^*+$script,first-party']);
    expected = '||zive.cz^*+$script,~third-party';
    assert.equal(actual, expected);

    actual = converter.convert(['||zive.cz^*+$first-party,script']);
    expected = '||zive.cz^*+$~third-party,script';
    assert.equal(actual, expected);

    actual = converter.convert(['||zive.cz^*+$first-party']);
    expected = '||zive.cz^*+$~third-party';
    assert.equal(actual, expected);

    actual = converter.convert(['||www.ynet.co.il^$important,websocket,first-party', '||zive.cz^*+$script,first-party']);
    expected = ['||www.ynet.co.il^$important,websocket,~third-party', '||zive.cz^*+$script,~third-party'];
    assert.equal(actual[0], expected[0]);
    assert.equal(actual[1], expected[1]);
});

QUnit.test('Test options replacement', (assert) => {
    const converter = require('../main/converter');
    let actual = converter.convert(['||www.ynet.co.il^$xhr,websocket']);
    let expected = '||www.ynet.co.il^$xmlhttprequest,websocket';
    assert.equal(actual, expected);

    actual = converter.convert(['||zive.cz^*+$script,xhr']);
    expected = '||zive.cz^*+$script,xmlhttprequest';
    assert.equal(actual, expected);

    actual = converter.convert(['||zive.cz^*+$script,css']);
    expected = '||zive.cz^*+$script,stylesheet';
    assert.equal(actual, expected);

    actual = converter.convert(['||zive.cz^*+$css,script']);
    expected = '||zive.cz^*+$stylesheet,script';
    assert.equal(actual, expected);

    actual = converter.convert(['||zive.cz^*+$frame']);
    expected = '||zive.cz^*+$subdocument';
    assert.equal(actual, expected);

    actual = converter.convert(['||zive.cz^*+$xhr,frame']);
    expected = '||zive.cz^*+$xmlhttprequest,subdocument';
    assert.equal(actual, expected);
});

QUnit.test('Test ##^script:has-text to $$script[tag-containts] replacement', (assert) => {
    const converter = require('../main/converter');
    let actual = converter.convert(['example.com##^script:has-text(12313)']);
    let expected = 'example.com$$script[tag-content="12313"][max-length="262144"]';
    assert.equal(actual, expected);

    actual = converter.convert(['example.com##^script:has-text(/\.advert/)']);
    expected = 'example.com##^script:has-text(/\.advert/)';
    assert.equal(actual, expected);

    actual = converter.convert(['example.com##^script:contains(banner)']);
    expected = 'example.com$$script[tag-content="banner"][max-length="262144"]';
    assert.equal(actual, expected);

    actual = converter.convert(['example.com##^script:contains(/.+banner/)']);
    expected = 'example.com##^script:contains(/.+banner/)';
    assert.equal(actual, expected);
});

<<<<<<< HEAD
QUnit.test('Test UBO to Adguard scriptlet converter', (assert) => {
    const converter = require('../main/converter');
    let actual = converter.convert(['test.com##+js(abort-current-inline-script.js, Math.random, adbDetect)']);
    let expected = "test.com#%#//scriptlet('ubo-abort-current-inline-script.js', 'Math.random', 'adbDetect')";
    assert.equal(actual, expected);

    actual = converter.convert(['example.com##+js(disable-newtab-links.js)']);
    expected = "example.com#%#//scriptlet('ubo-disable-newtab-links.js')";
    assert.equal(actual, expected);

    actual = converter.convert(['example.com#@#+js(nano-setInterval-booster.js, some.example, 1000)']);
    expected = "example.com#@%#//scriptlet('ubo-nano-setInterval-booster.js', 'some.example', '1000')";
    assert.equal(actual, expected);

    actual = converter.convert(['test.com##script:inject(json-prune.js)']);
    expected = "test.com#%#//scriptlet('ubo-json-prune.js')";
    assert.equal(actual, expected);

    actual = converter.convert(['test.com#@#script:inject(abort-on-property-read.js, some.prop)']);
    expected = "test.com#@%#//scriptlet('ubo-abort-on-property-read.js', 'some.prop')";
    assert.equal(actual, expected);

    actual = converter.convert(['example.com#@#+js(disablenewtablinks.js)']);
    expected = "example.com#@%#//scriptlet('ubo-disablenewtablinks.js')";
    assert.notEqual(actual, expected);

    actual = converter.convert(['test.com#@#script:inject(json-prune-123.js)']);
    expected = "test.com#@%#//scriptlet('ubo-json-prune-123.js')";
    assert.notEqual(actual, expected);
});

QUnit.test('Test ABP to Adguard scriptlet converter', (assert) => {
    const converter = require('../main/converter');
    let actual = converter.convert(['test.com#$#abort-on-property-read adsShown']);
    let expected = "test.com#%#//scriptlet('abp-abort-on-property-read', 'adsShown')";
    assert.equal(actual, expected);

    actual = converter.convert(['example.com#$#abort-current-inline-script console.log Hello']);
    expected = "example.com#%#//scriptlet('abp-abort-current-inline-script', 'console.log', 'Hello')";
    assert.equal(actual, expected);

    actual = converter.convert(['example.com#@$#abort-on-property-write adblock.check']);
    expected = "example.com#@%#//scriptlet('abp-abort-on-property-write', 'adblock.check')";
    assert.equal(actual, expected);

    actual = converter.convert(['example.com#$#abort-currentinlinescript console.log Hello']);
    expected = "example.com#%#//scriptlet('abp-abort-currentinlinescript', 'console.log', 'Hello')";
=======
QUnit.test('Test $1p to $~third-party and $3p to $third-party replacement', (assert) => {
    const converter = require('../main/converter');
    let actual = converter.convert(['||www.ynet.co.il^$important,websocket,1p,domain=www.ynet.co.il']);
    let expected = '||www.ynet.co.il^$important,websocket,~third-party,domain=www.ynet.co.il';
    assert.equal(actual, expected);

    actual = converter.convert(['||20il.co.il^$important,websocket,1p']);
    expected = '||20il.co.il^$important,websocket,~third-party';
    assert.equal(actual, expected);

    actual = converter.convert(['||vidads.gr^$3p']);
    expected = '||vidads.gr^$third-party';
    assert.equal(actual, expected);

    actual = converter.convert(['@@.com/ads.js|$3p,domain=~3ppt.com']);
    expected = '@@.com/ads.js|$third-party,domain=~3ppt.com';
    assert.equal(actual, expected);

    actual = converter.convert(['@@.com/ads.js|$~third-party,domain=~3ppt.com']);
    expected = '@@.com/ads.js|$~third-party,domain=~third-partypt.com';
    assert.notEqual(actual, expected);

    actual = converter.convert(['spiele-umsonst.de##.left > div.right[style$="1px;"]']);
    expected = 'spiele-umsonst.de##.left > div.right[style$="~third-partyx;"]';
    assert.notEqual(actual, expected);

    actual = converter.convert(['realadmin.ru#$#.adsbygoogle { height: 1px!important; }']);
    expected = 'realadmin.ru#$#.adsbygoogle { height: third-partyx!important; }';
>>>>>>> 426a7756
    assert.notEqual(actual, expected);
});<|MERGE_RESOLUTION|>--- conflicted
+++ resolved
@@ -105,7 +105,36 @@
     assert.equal(actual, expected);
 });
 
-<<<<<<< HEAD
+QUnit.test('Test $1p to $~third-party and $3p to $third-party replacement', (assert) => {
+    const converter = require('../main/converter');
+    let actual = converter.convert(['||www.ynet.co.il^$important,websocket,1p,domain=www.ynet.co.il']);
+    let expected = '||www.ynet.co.il^$important,websocket,~third-party,domain=www.ynet.co.il';
+    assert.equal(actual, expected);
+
+    actual = converter.convert(['||20il.co.il^$important,websocket,1p']);
+    expected = '||20il.co.il^$important,websocket,~third-party';
+    assert.equal(actual, expected);
+
+    actual = converter.convert(['||vidads.gr^$3p']);
+    expected = '||vidads.gr^$third-party';
+    assert.equal(actual, expected);
+
+    actual = converter.convert(['@@.com/ads.js|$3p,domain=~3ppt.com']);
+    expected = '@@.com/ads.js|$third-party,domain=~3ppt.com';
+    assert.equal(actual, expected);
+
+    actual = converter.convert(['@@.com/ads.js|$~third-party,domain=~3ppt.com']);
+    expected = '@@.com/ads.js|$~third-party,domain=~third-partypt.com';
+    assert.notEqual(actual, expected);
+
+    actual = converter.convert(['spiele-umsonst.de##.left > div.right[style$="1px;"]']);
+    expected = 'spiele-umsonst.de##.left > div.right[style$="~third-partyx;"]';
+    assert.notEqual(actual, expected);
+
+    actual = converter.convert(['realadmin.ru#$#.adsbygoogle { height: 1px!important; }']);
+    expected = 'realadmin.ru#$#.adsbygoogle { height: third-partyx!important; }';
+    assert.notEqual(actual, expected);
+});
 QUnit.test('Test UBO to Adguard scriptlet converter', (assert) => {
     const converter = require('../main/converter');
     let actual = converter.convert(['test.com##+js(abort-current-inline-script.js, Math.random, adbDetect)']);
@@ -153,35 +182,5 @@
 
     actual = converter.convert(['example.com#$#abort-currentinlinescript console.log Hello']);
     expected = "example.com#%#//scriptlet('abp-abort-currentinlinescript', 'console.log', 'Hello')";
-=======
-QUnit.test('Test $1p to $~third-party and $3p to $third-party replacement', (assert) => {
-    const converter = require('../main/converter');
-    let actual = converter.convert(['||www.ynet.co.il^$important,websocket,1p,domain=www.ynet.co.il']);
-    let expected = '||www.ynet.co.il^$important,websocket,~third-party,domain=www.ynet.co.il';
-    assert.equal(actual, expected);
-
-    actual = converter.convert(['||20il.co.il^$important,websocket,1p']);
-    expected = '||20il.co.il^$important,websocket,~third-party';
-    assert.equal(actual, expected);
-
-    actual = converter.convert(['||vidads.gr^$3p']);
-    expected = '||vidads.gr^$third-party';
-    assert.equal(actual, expected);
-
-    actual = converter.convert(['@@.com/ads.js|$3p,domain=~3ppt.com']);
-    expected = '@@.com/ads.js|$third-party,domain=~3ppt.com';
-    assert.equal(actual, expected);
-
-    actual = converter.convert(['@@.com/ads.js|$~third-party,domain=~3ppt.com']);
-    expected = '@@.com/ads.js|$~third-party,domain=~third-partypt.com';
-    assert.notEqual(actual, expected);
-
-    actual = converter.convert(['spiele-umsonst.de##.left > div.right[style$="1px;"]']);
-    expected = 'spiele-umsonst.de##.left > div.right[style$="~third-partyx;"]';
-    assert.notEqual(actual, expected);
-
-    actual = converter.convert(['realadmin.ru#$#.adsbygoogle { height: 1px!important; }']);
-    expected = 'realadmin.ru#$#.adsbygoogle { height: third-partyx!important; }';
->>>>>>> 426a7756
     assert.notEqual(actual, expected);
 });