--- conflicted
+++ resolved
@@ -12,12 +12,7 @@
     "jsdom": "13.0.0",
     "md5": "2.2.1",
     "moment": "^2.24.0",
-<<<<<<< HEAD
-    "scriptlets": "https://github.com/AdguardTeam/Scriptlets.git#v1.2.4",
-=======
-    "qunit": "1.0.0",
     "scriptlets": "https://github.com/AdguardTeam/Scriptlets.git#v1.2.5",
->>>>>>> 22b7bbd3
     "utf8": "^3.0.0"
   },
   "main": "index.js",
